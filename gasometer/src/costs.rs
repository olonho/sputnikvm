--- conflicted
+++ resolved
@@ -128,7 +128,6 @@
 pub fn extcodecopy_cost(len: U256, is_cold: bool, config: &Config) -> Result<u64, ExitError> {
 	let wordd = len / U256::from(32);
 	let wordr = len % U256::from(32);
-<<<<<<< HEAD
 	let gas = U256::from(address_access_cost(is_cold, config.gas_ext_code, config)).checked_add(
 		U256::from(G_COPY).checked_mul(
 			if wordr == U256::zero() {
@@ -138,20 +137,6 @@
 			}
 		).ok_or(ExitError::OutOfGas)?
 	).ok_or(ExitError::OutOfGas)?;
-=======
-
-	let gas = U256::from(config.gas_ext_code)
-		.checked_add(
-			U256::from(G_COPY)
-				.checked_mul(if wordr == U256::zero() {
-					wordd
-				} else {
-					wordd + U256::one()
-				})
-				.ok_or(ExitError::OutOfGas)?,
-		)
-		.ok_or(ExitError::OutOfGas)?;
->>>>>>> d921b8ac
 
 	if gas > U256::from(u64::MAX) {
 		return Err(ExitError::OutOfGas);
@@ -201,7 +186,6 @@
 	Ok(gas.as_u64())
 }
 
-<<<<<<< HEAD
 pub fn sload_cost(is_cold: bool, config: &Config) -> u64 {
 	if config.increase_state_access_gas {
 		if is_cold {
@@ -224,19 +208,6 @@
 		if config.sstore_revert_under_stipend {
 			if gas <= config.call_stipend {
 				return Err(ExitError::OutOfGas)
-=======
-pub fn sstore_cost(
-	original: H256,
-	current: H256,
-	new: H256,
-	gas: u64,
-	config: &Config,
-) -> Result<u64, ExitError> {
-	if config.sstore_gas_metering {
-		if config.sstore_revert_under_stipend {
-			if gas < config.call_stipend {
-				return Err(ExitError::OutOfGas);
->>>>>>> d921b8ac
 			}
 		}
 
@@ -300,7 +271,6 @@
 	config: &Config,
 ) -> u64 {
 	let transfers_value = value != U256::default();
-<<<<<<< HEAD
 	address_access_cost(is_cold, config.gas_call, config) +
 		xfer_cost(is_call_or_callcode, transfers_value) +
 		new_cost(is_call_or_staticcall, new_account, transfers_value, config)
@@ -322,14 +292,6 @@
 	is_call_or_callcode: bool,
 	transfers_value: bool
 ) -> u64 {
-=======
-	config.gas_call
-		+ xfer_cost(is_call_or_callcode, transfers_value)
-		+ new_cost(is_call_or_staticcall, new_account, transfers_value, config)
-}
-
-fn xfer_cost(is_call_or_callcode: bool, transfers_value: bool) -> u64 {
->>>>>>> d921b8ac
 	if is_call_or_callcode && transfers_value {
 		G_CALLVALUE
 	} else {
